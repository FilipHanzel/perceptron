import random

from tqdm import tqdm

from data import load_sonar_data, load_mpg_data
from perceptron import Perceptron
<<<<<<< HEAD
=======
from perceptron import Activation
>>>>>>> b8f3c36a


def sonar():
    print("[ Classification ]")
    labels_mapping, dataset = load_sonar_data()

    print("Label mapping:")
    for label in labels_mapping:
        print(f"\t{label + ':':20} {labels_mapping[label]}")
    assert (
        len(labels_mapping) == 2
    ), "Invalid dataset, only binary classification is supported"

    random.seed(0)

<<<<<<< HEAD
    perceptron = Perceptron(len(dataset[0]), 'heavyside')
=======
    perceptron = Perceptron(len(dataset[0]), Activation.heavyside)
>>>>>>> b8f3c36a

    sse = 0.0
    correct = 0
    for *features, label in dataset:
        prediction = perceptron.predict(features)
        sse += (prediction - label) ** 2
        prediction = 1 if prediction >= 0.5 else 0
        if prediction == label:
            correct += 1
    accuracy = correct / len(dataset)
    print(f"Pre training accuracy: {accuracy:6.2f}")
    print(f"Pre training SSE: {sse:6.3f}")

    epochs = 2500
    learning_rate = 0.0001

    progress = tqdm(
        range(epochs),
        unit="epochs",
        ncols=100,
        bar_format="Training: {percentage:3.0f}% |{bar}| {n_fmt}/{total_fmt}{postfix}",
    )

    for epoch in progress:
        sse = 0.0
        accuracy = 0
        for vector in dataset:
            *features, label = vector
            prediction, square_error = perceptron.update(vector, learning_rate)
            prediction = 1 if prediction >= 0.5 else 0
            if prediction == label:
                accuracy += 1
            sse += square_error
        accuracy /= len(dataset)
        progress.set_postfix(sse=sse, acc=round(accuracy, 3))

    sse = 0.0
    correct = 0
    for *features, label in dataset:
        prediction = perceptron.predict(features)
        sse += (prediction - label) ** 2
        prediction = 1 if prediction >= 0.5 else 0
        if prediction == label:
            correct += 1
    accuracy = correct / len(dataset)
    print(f"After training accuracy: {accuracy:6.2f}")
    print(f"After training SSE: {sse:6.3f}")


def mpg():
    print("[ Regression ]")
    dataset = load_mpg_data()

    random.seed(0)

<<<<<<< HEAD
    perceptron = Perceptron(len(dataset[0]), 'relu')
=======
    perceptron = Perceptron(len(dataset[0]), Activation.relu)
>>>>>>> b8f3c36a

    print("Pre training predictions:")
    for *features, target in dataset[:3]:
        print(target, "\t", perceptron.predict(features))

    sse = 0.0
    for *features, target in dataset:
        prediction = perceptron.predict(features)
        sse += (prediction - target) ** 2
    print(f"Pre training SSE: {sse:6.3f}")

    epochs = 2500
    learning_rate = 0.0001

    progress = tqdm(
        range(epochs),
        unit="epochs",
        ncols=100,
        bar_format="Training: {percentage:3.0f}% |{bar}| {n_fmt}/{total_fmt}{postfix}",
    )

    for epoch in progress:
        sse = 0.0
        for vector in dataset:
            target, *features = vector
            prediction, square_error = perceptron.update(vector, learning_rate)
            sse += square_error
        progress.set_postfix(sse=sse)

    print("Predictions after training:")
    for *features, target in dataset[:3]:
        print(target, "\t", perceptron.predict(features))

    sse = 0.0
    for *features, target in dataset:
        prediction = perceptron.predict(features)
        sse += (prediction - target) ** 2
    print(f"After training SSE: {sse:6.3f}")


def main():
    sonar()
    mpg()


if __name__ == "__main__":
    main()<|MERGE_RESOLUTION|>--- conflicted
+++ resolved
@@ -4,10 +4,6 @@
 
 from data import load_sonar_data, load_mpg_data
 from perceptron import Perceptron
-<<<<<<< HEAD
-=======
-from perceptron import Activation
->>>>>>> b8f3c36a
 
 
 def sonar():
@@ -23,11 +19,7 @@
 
     random.seed(0)
 
-<<<<<<< HEAD
-    perceptron = Perceptron(len(dataset[0]), 'heavyside')
-=======
-    perceptron = Perceptron(len(dataset[0]), Activation.heavyside)
->>>>>>> b8f3c36a
+    perceptron = Perceptron(len(dataset[0]), "heavyside")
 
     sse = 0.0
     correct = 0
@@ -83,11 +75,7 @@
 
     random.seed(0)
 
-<<<<<<< HEAD
-    perceptron = Perceptron(len(dataset[0]), 'relu')
-=======
-    perceptron = Perceptron(len(dataset[0]), Activation.relu)
->>>>>>> b8f3c36a
+    perceptron = Perceptron(len(dataset[0]), "relu")
 
     print("Pre training predictions:")
     for *features, target in dataset[:3]:
